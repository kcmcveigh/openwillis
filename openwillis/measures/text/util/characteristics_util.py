--- conflicted
+++ resolved
@@ -907,17 +907,12 @@
 
     ------------------------------------------------------------------------------------------------------
     """
-<<<<<<< HEAD
     if len(phrase_df) > 0:
-        summ_df[measures["speech_minutes"]] = [phrase_df[measures["phrase_minutes"]].sum()]
+        speech_minutes = phrase_df[measures["phrase_minutes"]].sum()
     else:
-        summ_df[measures["speech_minutes"]] = [
-            (float(df_diff.iloc[-1][time_index[1]]) - float(df_diff.iloc[0][time_index[0]])) / 60
-        ]
-=======
-    speech_minutes = phrase_df[measures["phrase_minutes"]].sum()
+        speech_minutes = (float(df_diff.iloc[-1][time_index[1]]) - float(df_diff.iloc[0][time_index[0]])) / 60
+
     summ_df[measures["speech_minutes"]] = [speech_minutes]
->>>>>>> 0cbc9964
 
     summ_df[measures["speech_words"]] = len(df_diff)
     if speech_minutes > 0:
